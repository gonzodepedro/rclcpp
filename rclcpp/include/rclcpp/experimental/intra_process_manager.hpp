--- conflicted
+++ resolved
@@ -216,10 +216,6 @@
         concatenated_vector.end(),
         sub_ids.take_ownership_subscriptions.begin(),
         sub_ids.take_ownership_subscriptions.end());
-<<<<<<< HEAD
-=======
-
->>>>>>> 4ab1bae0
       this->template add_owned_msg_to_buffers<MessageT, Alloc, Deleter, ROSMessageType>(
         std::move(message),
         concatenated_vector,
@@ -352,14 +348,11 @@
     using ROSMessageTypeAllocatorTraits = allocator::AllocRebind<ROSMessageType, Alloc>;
     using ROSMessageTypeAllocator = typename ROSMessageTypeAllocatorTraits::allocator_type;
     using ROSMessageTypeDeleter = allocator::Deleter<ROSMessageTypeAllocator, ROSMessageType>;
-<<<<<<< HEAD
 
     using PublishedTypeAllocatorTraits = allocator::AllocRebind<PublishedType, Alloc>;
     using PublishedTypeAllocator = typename PublishedTypeAllocatorTraits::allocator_type;
     using PublishedTypeDeleter = allocator::Deleter<PublishedTypeAllocator, PublishedType>;
 
-=======
->>>>>>> 4ab1bae0
 
     for (auto id : subscription_ids) {
       auto subscription_it = subscriptions_.find(id);
@@ -369,11 +362,7 @@
       auto subscription_base = subscription_it->second.lock();
       if (subscription_base) {
         auto subscription = std::dynamic_pointer_cast<
-<<<<<<< HEAD
           rclcpp::experimental::SubscriptionIntraProcessBuffer<PublishedType, PublishedTypeAllocator, PublishedTypeDeleter, ROSMessageType>
-=======
-          rclcpp::experimental::SubscriptionIntraProcessBuffer<PublishedType, Alloc, Deleter, ROSMessageType>
->>>>>>> 4ab1bae0
           >(subscription_base);
         if (nullptr == subscription) {
           auto ros_message_subscription = std::dynamic_pointer_cast<
@@ -394,15 +383,12 @@
             } else {
                 if constexpr (std::is_same<MessageT, ROSMessageType>::value) {
                   ros_message_subscription->provide_intra_process_message(message);
-<<<<<<< HEAD
                 } else {
                   if constexpr ( std::is_same<typename rclcpp::TypeAdapter<MessageT, ROSMessageType>::ros_message_type, ROSMessageType>::value) {
                                 ROSMessageType ros_msg;
                                 rclcpp::TypeAdapter<MessageT, ROSMessageType>::convert_to_ros_message(*message, ros_msg);
                                 ros_message_subscription->provide_intra_process_message(std::make_shared<ROSMessageType>(ros_msg));
                   }
-=======
->>>>>>> 4ab1bae0
                 }
             }
           }
@@ -433,13 +419,10 @@
     using ROSMessageTypeAllocatorTraits = allocator::AllocRebind<ROSMessageType, Alloc>;
     using ROSMessageTypeAllocator = typename ROSMessageTypeAllocatorTraits::allocator_type;
     using ROSMessageTypeDeleter = allocator::Deleter<ROSMessageTypeAllocator, ROSMessageType>;
-<<<<<<< HEAD
 
     using PublishedTypeAllocatorTraits = allocator::AllocRebind<PublishedType, Alloc>;
     using PublishedTypeAllocator = typename PublishedTypeAllocatorTraits::allocator_type;
     using PublishedTypeDeleter = allocator::Deleter<PublishedTypeAllocator, PublishedType>;
-=======
->>>>>>> 4ab1bae0
 
     for (auto it = subscription_ids.begin(); it != subscription_ids.end(); it++) {
       auto subscription_it = subscriptions_.find(*it);
@@ -449,11 +432,7 @@
       auto subscription_base = subscription_it->second.lock();
       if (subscription_base) {
         auto subscription = std::dynamic_pointer_cast<
-<<<<<<< HEAD
           rclcpp::experimental::SubscriptionIntraProcessBuffer<PublishedType, PublishedTypeAllocator, PublishedTypeDeleter, ROSMessageType>
-=======
-          rclcpp::experimental::SubscriptionIntraProcessBuffer<PublishedType, Alloc, Deleter, ROSMessageType>
->>>>>>> 4ab1bae0
           >(subscription_base);
         if (nullptr == subscription) {
           auto ros_message_subscription = std::dynamic_pointer_cast<
